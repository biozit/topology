"""
Application File
"""
import csv
import flask
import flask.logging
from flask import Flask, Response, make_response, request, render_template
from io import StringIO
import logging
import os
import re
import sys
import traceback
import urllib.parse

from webapp import default_config
from webapp.common import readfile, to_xml_bytes, to_json_bytes, Filters, support_cors, simplify_attr_list, is_null, escape
from webapp.forms import GenerateDowntimeForm, GenerateResourceGroupDowntimeForm
from webapp.models import GlobalData
from webapp.topology import GRIDTYPE_1, GRIDTYPE_2
from webapp.oasis_managers import get_oasis_manager_endpoint_info


try:
    import stashcache
except ImportError as e:
    stashcache = None
    print("*** Couldn't import stashcache", file=sys.stderr)
    traceback.print_exc(file=sys.stderr)
    print("*** Continuing without authfile support", file=sys.stderr)


class InvalidArgumentsError(Exception): pass

def _verify_config(cfg):
    if not cfg["NO_GIT"]:
        ssh_key = cfg["GIT_SSH_KEY"]
        if not ssh_key:
            raise ValueError("GIT_SSH_KEY must be specified if using Git")
        elif not os.path.exists(ssh_key):
            raise FileNotFoundError(ssh_key)
        else:
            st = os.stat(ssh_key)
            if st.st_uid != os.getuid() or (st.st_mode & 0o7777) not in (0o700, 0o600, 0o400):
                if cfg["IGNORE_SECRET_PERMS"]:
                    app.logger.info("Ignoring permissions/ownership issues on " + ssh_key)
                else:
                    raise PermissionError(ssh_key)


default_authorized = False

app = Flask(__name__)
app.config.from_object(default_config)
app.config.from_pyfile("config.py", silent=True)
if "TOPOLOGY_CONFIG" in os.environ:
    app.config.from_envvar("TOPOLOGY_CONFIG", silent=False)
_verify_config(app.config)
if "AUTH" in app.config:
    if app.debug:
        default_authorized = app.config["AUTH"]
    else:
        print("ignoring AUTH option when FLASK_ENV != development", file=sys.stderr)
if not app.config.get("SECRET_KEY"):
    app.config["SECRET_KEY"] = "this is not very secret"
### Replace previous with this when we want to add CSRF protection
#     if app.debug:
#         app.config["SECRET_KEY"] = "this is not very secret"
#     else:
#         raise Exception("SECRET_KEY required when FLASK_ENV != development")
if "LOGLEVEL" in app.config:
    app.logger.setLevel(app.config["LOGLEVEL"])

global_data = GlobalData(app.config, strict=app.config.get("STRICT", app.debug))


cilogon_pass = readfile(global_data.cilogon_ldap_passfile, app.logger)
if not cilogon_pass:
    app.logger.warning("Note, no CILOGON_LDAP_PASSFILE configured; "
                       "OASIS Manager ssh key lookups will be unavailable.")

ligo_pass = readfile(global_data.ligo_ldap_passfile, app.logger)
if not ligo_pass:
    app.logger.warning("Note, no LIGO_LDAP_PASSFILE configured; "
                       "LIGO DNs will be unavailable in authfiles.")


def _fix_unicode(text):
    """Convert a partial unicode string to full unicode"""
    return text.encode('utf-8', 'surrogateescape').decode('utf-8')


@app.route('/')
def homepage():
    return render_template('homepage.html.j2')

@app.route('/map/iframe')
def map():
    rgsummary = global_data.get_topology().get_resource_summary()

    return _fix_unicode(render_template('iframe.html.j2', resourcegroups=rgsummary["ResourceSummary"]["ResourceGroup"]))


@app.route('/schema/<xsdfile>')
def schema(xsdfile):
    if xsdfile in ["vosummary.xsd", "rgsummary.xsd", "rgdowntime.xsd", "miscuser.xsd", "miscproject.xsd"]:
        with open("schema/" + xsdfile, "r") as xsdfh:
            return Response(xsdfh.read(), mimetype="text/xml")
    else:
        flask.abort(404)


@app.route('/miscuser/xml')
def miscuser_xml():
    return Response(to_xml_bytes(global_data.get_contacts_data().get_tree(_get_authorized())),
                    mimetype='text/xml')


@app.route('/nsfscience/csv')
def nsfscience_csv():
    nsfscience = global_data.get_mappings().nsfscience
    if not nsfscience:
        return Response("Error getting Field of Science mappings", status=503)

    buffer = StringIO()
    writer = csv.writer(buffer, delimiter=",")
    writer.writerow(["Topology Field of Science", "NSF Field of Science"])
    writer.writerows(nsfscience.items())
    response = make_response(buffer.getvalue())
    response.headers.set("Content-Type", "text/csv")
    response.headers.set("Content-Disposition", "attachment", filename="nsfscience.csv")
    return response


@app.route('/organizations')
def organizations():
    project_institution = global_data.get_mappings().project_institution
    if not project_institution:
        return Response("Error getting Project/Institution mappings", status=503)

    organizations = set()
    for project in global_data.get_projects()["Projects"]["Project"]:
        if "Organization" in project:
            organizations.add(project["Organization"])

    # Invert the Project/Institution mapping. Note that "institution" == "organization"
    # and "project" is actually the prefix for the project in our standard naming
    # convention.
    prefix_by_org = {pi[1]: pi[0] for pi in project_institution.items()}

    org_table = []
    for org in sorted(organizations):
        prefix = prefix_by_org.get(org, "")
        org_table.append((org, prefix))

    return _fix_unicode(render_template('organizations.html.j2', org_table=org_table))


@app.route('/resources')
def resources():

    return render_template("resources.html.j2")


@app.route('/collaborations')
def collaboration_list():

    return render_template("collaborations.html.j2")


@app.route("/collaborations/osg-scitokens-mapfile.conf")
def collaborations_scitoken_text():
    """Dumps output of /bin/get-scitokens-mapfile --regex at a text endpoint"""

    mapfile = ""
    all_vos_data = global_data.get_vos_data()

    for vo_name, vo_data in all_vos_data.vos.items():
        if is_null(vo_data, "Credentials", "TokenIssuers"):
            continue
        mapfile += f"## {vo_name} ##\n"
        for token_issuer in vo_data["Credentials"]["TokenIssuers"]:
            url = token_issuer.get("URL")
            subject = token_issuer.get("Subject", "")
            description = token_issuer.get("Description", "")
            pattern = ""
            if url:
                if subject:
                    pattern = f'/^{escape(url)},{escape(subject)}$/'
                else:
                    pattern = f'/^{escape(url)},/'
            unix_user = token_issuer.get("DefaultUnixUser")
            if description:
                mapfile += f"# {description}:\n"
            if pattern and unix_user:
                mapfile += f"SCITOKENS {pattern} {unix_user}\n"
            else:
                mapfile += f"# invalid SCITOKENS: {pattern or '<NO URL>'} {unix_user or '<NO UNIX USER>'}\n"

    if not mapfile:
        mapfile += "# No TokenIssuers found\n"

    return Response(mapfile, mimetype="text/plain")



@app.route('/contacts')
def contacts():
    try:
        authorized = _get_authorized()
        users_list = global_data.get_contacts_data().get_tree(_get_authorized())["Users"]["User"]
        return _fix_unicode(render_template('contacts.html.j2', users=users_list, authorized=authorized))
    except (KeyError, AttributeError):
        app.log_exception(sys.exc_info())
        return Response("Error getting users", status=503)  # well, it's better than crashing


@app.route('/miscproject/xml')
def miscproject_xml():
    return Response(to_xml_bytes(global_data.get_projects()), mimetype='text/xml')


@app.route('/miscproject/json')
@support_cors
def miscproject_json():
    projects = simplify_attr_list(global_data.get_projects()["Projects"]["Project"], namekey="Name", del_name=False)
    return Response(to_json_bytes(projects), mimetype='text/json')

@app.route('/miscresource/json')
@support_cors
def miscresource_json():
    resources = {}
    topology = global_data.get_topology()
    for rg in topology.rgs.values():
        for resource in rg.resources_by_name.values():
            resources[resource.name] = {
                "Name": resource.name,
                "Site": rg.site.name,
                "Facility": rg.site.facility.name,
                "ResourceGroup": rg.name,
                **resource.get_tree()
            }

    return Response(to_json_bytes(resources), mimetype='application/json')

@app.route('/vosummary/xml')
def vosummary_xml():
    return _get_xml_or_fail(global_data.get_vos_data().get_tree, request.args)

@app.route('/vosummary/json')
def vosummary_json():
    return Response(to_json_bytes(
        simplify_attr_list(global_data.get_vos_data().get_expansion(), namekey='Name')
    ), mimetype="application/json")


@app.route('/rgsummary/xml')
def rgsummary_xml():
    return _get_xml_or_fail(global_data.get_topology().get_resource_summary, request.args)


@app.route('/rgdowntime/xml')
def rgdowntime_xml():
    return _get_xml_or_fail(global_data.get_topology().get_downtimes, request.args)


@app.route('/rgdowntime/ical')
def rgdowntime_ical():
    try:
        filters = get_filters_from_args(request.args)
    except InvalidArgumentsError as e:
        return Response("Invalid arguments: " + str(e), status=400)
    response = make_response(global_data.get_topology().get_downtimes_ical(False, filters).to_ical())
    response.headers.set("Content-Type", "text/calendar")
    response.headers.set("Content-Disposition", "attachment", filename="downtime.ics")
    return response

@app.route('/resources/stashcache-files')
@support_cors
def resources_stachcache_files():
    resource_files = {}
    topology = global_data.get_topology()
    for rg in topology.rgs.values():
        for resource in rg.resources_by_name.values():
            stashcache_files = resource.get_stashcache_files(global_data, app.config["STASHCACHE_LEGACY_AUTH"])

            if not stashcache_files:
                continue

            resource_files[resource.name] = {
                **stashcache_files
            }

    return Response(to_json_bytes(resource_files), mimetype='application/json')

@app.route("/resource-files")
def resource_files():

    return render_template("resource_files.html.j2")


@app.route("/cache/scitokens.conf")
def cache_scitokens():
    return _get_cache_scitoken_file()


@app.route("/origin/scitokens.conf")
def origin_scitokens():
    return _get_origin_scitoken_file()


<<<<<<< HEAD
=======
@app.route("/cache/scitokens.conf")
def cache_scitokens():
    return _get_cache_scitoken_file()


@app.route("/origin/scitokens.conf")
def origin_scitokens():
    return _get_origin_scitoken_file()


>>>>>>> 8e1c0d14
@app.route("/cache/Authfile")
@app.route("/stashcache/authfile")
def authfile():
    return _get_cache_authfile(public_only=False)


@app.route("/cache/Authfile-public")
@app.route("/stashcache/authfile-public")
def authfile_public():
    return _get_cache_authfile(public_only=True)


@app.route("/origin/Authfile")
@app.route("/stashcache/origin-authfile")
def origin_authfile():
    return _get_origin_authfile(public_only=False)


@app.route("/origin/Authfile-public")
@app.route("/stashcache/origin-authfile-public")
def origin_authfile_public():
    return _get_origin_authfile(public_only=True)


@app.route("/stashcache/scitokens")
def scitokens():
    if not stashcache:
        return Response("Can't get scitokens config: stashcache module unavailable", status=503)
    cache_fqdn = request.args.get("cache_fqdn")
    origin_fqdn = request.args.get("origin_fqdn")
    if not cache_fqdn and not origin_fqdn:
        return Response("FQDN of cache or origin server required in the 'cache_fqdn' or 'origin_fqdn' argument", status=400)

    try:
        if cache_fqdn:
            cache_scitokens = stashcache.generate_cache_scitokens(global_data.get_vos_data(),
                                                                global_data.get_topology().get_resource_group_list(),
                                                                fqdn=cache_fqdn,
                                                                suppress_errors=False)
            return Response(cache_scitokens, mimetype="text/plain")
        elif origin_fqdn:
            origin_scitokens = stashcache.generate_origin_scitokens(global_data.get_vos_data(),
                                                                global_data.get_topology().get_resource_group_list(),
                                                                fqdn=origin_fqdn,
                                                                suppress_errors=False)
            return Response(origin_scitokens, mimetype="text/plain")
    except stashcache.NotRegistered as e:
        return Response("# No resource registered for {}\n"
                        "# Please check your query or contact help@opensciencegrid.org\n"
                        .format(str(e)),
                        mimetype="text/plain", status=404)
    except stashcache.DataError as e:
        app.logger.error("{}: {}".format(request.full_path, str(e)))
        return Response("# Error generating scitokens config for this FQDN: {}\n".format(str(e)) +
                        "# Please check configuration in OSG topology or contact help@opensciencegrid.org\n",
                        mimetype="text/plain", status=400)
    except Exception:
        app.log_exception(sys.exc_info())
        return Response("Server error getting scitokens config, please contact help@opensciencegrid.org", status=503)


@app.route("/oasis-managers/json")
def oasis_managers():
    if not _get_authorized():
        return Response("Not authorized", status=403)
    vo = request.args.get("vo")
    if not vo:
        return Response("'vo' argument is required", status=400)
    if not cilogon_pass:
        return Response("CILOGON_LDAP_PASSFILE not configured; "
                        "OASIS Managers info unavailable", status=503)
    mgrs = get_oasis_manager_endpoint_info(global_data, vo, cilogon_pass)
    return Response(to_json_bytes(mgrs), mimetype='application/json')


def _get_cache_authfile(public_only):
    if not stashcache:
        return Response("Can't get authfile: stashcache module unavailable", status=503)
<<<<<<< HEAD
    cache_fqdn = request.args.get("cache_fqdn") if request.args.get("cache_fqdn") else request.args.get("fqdn")
=======
    cache_fqdn = request.args.get("fqdn") if request.args.get("fqdn") else request.args.get("cache_fqdn")
>>>>>>> 8e1c0d14
    try:
        if public_only:
            generate_function = stashcache.generate_public_cache_authfile
        else:
            generate_function = stashcache.generate_cache_authfile
        auth = generate_function(global_data,
                                 fqdn=cache_fqdn,
                                 legacy=app.config["STASHCACHE_LEGACY_AUTH"],
                                 suppress_errors=False)
    except stashcache.NotRegistered as e:
        return Response("# No resource registered for {}\n"
                        "# Please check your query or contact help@opensciencegrid.org\n"
                        .format(str(e)),
                        mimetype="text/plain", status=404)
    except stashcache.DataError as e:
        app.logger.error("{}: {}".format(request.full_path, str(e)))
        return Response("# Error generating authfile for this FQDN: {}\n".format(str(e)) +
                        "# Please check configuration in OSG topology or contact help@opensciencegrid.org\n",
                        mimetype="text/plain", status=400)
    except Exception:
        app.log_exception(sys.exc_info())
        return Response("Server error getting authfile, please contact help@opensciencegrid.org", status=503)
    return Response(auth, mimetype="text/plain")


def _get_origin_authfile(public_only):
    if not stashcache:
        return Response("Can't get authfile: stashcache module unavailable", status=503)
    if 'fqdn' not in request.args:
        return Response("FQDN of origin server required in the 'fqdn' argument", status=400)
    try:
        auth = stashcache.generate_origin_authfile(request.args['fqdn'],
                                                   global_data.get_vos_data(),
                                                   global_data.get_topology().get_resource_group_list(),
                                                   suppress_errors=False,
                                                   public_only=public_only)
    except stashcache.NotRegistered as e:
        return Response("# No resource registered for {}\n"
                        "# Please check your query or contact help@opensciencegrid.org\n"
                        .format(str(e)),
                        mimetype="text/plain", status=404)
    except stashcache.DataError as e:
        app.logger.error("{}: {}".format(request.full_path, str(e)))
        return Response("# Error generating authfile for this FQDN: {}\n".format(str(e)) +
                        "# Please check configuration in OSG topology or contact help@opensciencegrid.org\n",
                        mimetype="text/plain", status=400)
    except Exception:
        app.log_exception(sys.exc_info())
        return Response("Server error getting authfile, please contact help@opensciencegrid.org", status=503)
    if not auth.strip():
        auth = """\
# No authorizations generated for this origin; please check configuration in OSG topology or contact help@opensciencegrid.org
"""
    return Response(auth, mimetype="text/plain")


def _get_scitoken_file(fqdn, get_scitoken_function):

    if not stashcache:
        return Response("Can't get scitokens config: stashcache module unavailable", status=503)

    if not fqdn:
<<<<<<< HEAD
        return Response("FQDN of cache or origin server required in the 'cache_fqdn' or 'origin_fqdn' argument", status=400)
=======
        return Response("FQDN of cache or origin server required in the 'fqdn' argument", status=400)
>>>>>>> 8e1c0d14

    try:
        scitoken_file = get_scitoken_function(fqdn)
        return Response(scitoken_file, mimetype="text/plain")

    except stashcache.NotRegistered as e:
        return Response("# No resource registered for {}\n"
                        "# Please check your query or contact help@opensciencegrid.org\n"
                        .format(str(e)),
                        mimetype="text/plain", status=404)
    except stashcache.DataError as e:
        app.logger.error("{}: {}".format(request.full_path, str(e)))
        return Response("# Error generating scitokens config for this FQDN: {}\n".format(str(e)) +
                        "# Please check configuration in OSG topology or contact help@opensciencegrid.org\n",
                        mimetype="text/plain", status=400)
    except Exception:
        app.log_exception(sys.exc_info())
        return Response("Server error getting scitokens config, please contact help@opensciencegrid.org", status=503)


def _get_cache_scitoken_file():
    fqdn = request.args.get('fqdn')
    get_scitoken_function = lambda fqdn: stashcache.generate_cache_scitokens(global_data.get_vos_data(),
                                                            global_data.get_topology().get_resource_group_list(),
                                                            fqdn=fqdn,
                                                            suppress_errors=False)

    return _get_scitoken_file(fqdn, get_scitoken_function)


def _get_origin_scitoken_file():
    fqdn = request.args.get("fqdn")
    get_scitoken_function = lambda fqdn: stashcache.generate_origin_scitokens(global_data.get_vos_data(),
                                                                global_data.get_topology().get_resource_group_list(),
                                                                fqdn=fqdn,
                                                                suppress_errors=False)

    return _get_scitoken_file(fqdn, get_scitoken_function)


@app.route("/generate_downtime", methods=["GET", "POST"])
def generate_downtime():
    form = GenerateDowntimeForm(request.form)

    def github_url(action, path):
        assert action in ("tree", "edit", "new"), "invalid action"
        base = global_data.topology_data_repo
        branch_q = urllib.parse.quote(global_data.topology_data_branch)
        path_q = urllib.parse.quote(path)
        param = f"?filename={path_q}" if action == "new" else f"/{path_q}"
        return f"{base}/{action}/{branch_q}{param}"

    github = False
    github_topology_root = ""
    if re.match("http(s?)://github.com", global_data.topology_data_repo):
        github = True
        github_topology_root = github_url("tree", "topology")

    def render_form(**kwargs):
        return render_template("generate_downtime_form.html.j2", form=form, infos=form.infos, github=github,
                               github_topology_root=github_topology_root, **kwargs)

    topo = global_data.get_topology()

    form.facility.choices = _make_choices(topo.resources_by_facility.keys(), select_one=True)
    facility = form.facility.data
    if facility not in topo.resources_by_facility:
        form.facility.data = ""
        form.resource.choices = [("", "-- Select a facility first --")]
        form.resource.data = ""
        form.services.choices = [("", "-- Select a facility and a resource first --")]
        return render_form()

    resource_choices = [("", "-- Select one --")]
    for r in topo.resources_by_facility[facility]:
        resource_choices.append((_fix_unicode(r.name),
                                 f"{_fix_unicode(r.name)} ({_fix_unicode(r.fqdn)})"))
    form.resource.choices = resource_choices

    if form.change_facility.data:  # "Change Facility" clicked
        form.resource.data = ""
        form.services.choices = [("", "-- Select a resource first --")]
        return render_form()

    resource = form.resource.data
    if resource not in topo.service_names_by_resource:
        return render_form()

    form.services.choices = _make_choices(topo.service_names_by_resource[resource])

    if form.change_resource.data:  # "Change Resource" clicked
        return render_form()

    if not form.validate_on_submit():
        return render_form()

    filepath = "topology/" + topo.downtime_path_by_resource[resource]
    # ^ filepath relative to the root of the topology repo checkout
    filename = os.path.basename(filepath)

    # Add github edit URLs or directory URLs for the repo, if we can.
    new_url = edit_url = site_dir_url = ""
    if github:
        site_dir_url = github_url("tree", os.path.dirname(filepath))
        if os.path.exists(os.path.join(global_data.topology_dir, topo.downtime_path_by_resource[resource])):
            edit_url = github_url("edit", filepath)
        else:
            new_url = github_url("new", filepath)

    form.yamloutput.data = form.get_yaml()

    return render_form(filepath=filepath, filename=filename,
                       edit_url=edit_url, site_dir_url=site_dir_url,
                       new_url=new_url)

@app.route("/generate_resource_group_downtime", methods=["GET", "POST"])
def generate_resource_group_downtime():
    form = GenerateResourceGroupDowntimeForm(request.form)

    def github_url(action, path):
        assert action in ("tree", "edit", "new"), "invalid action"
        base = global_data.topology_data_repo
        branch_q = urllib.parse.quote(global_data.topology_data_branch)
        path_q = urllib.parse.quote(path)
        param = f"?filename={path_q}" if action == "new" else f"/{path_q}"
        return f"{base}/{action}/{branch_q}{param}"

    github = False
    github_topology_root = ""
    if re.match("http(s?)://github.com", global_data.topology_data_repo):
        github = True
        github_topology_root = github_url("tree", "topology")

    def render_form(**kwargs):
        return render_template("generate_resource_group_downtime_form.html.j2", form=form, infos=form.infos, github=github,
                               github_topology_root=github_topology_root, **kwargs)

    topo = global_data.get_topology()

    form.facility.choices = _make_choices(topo.sites_by_facility.keys(), select_one=True)
    facility = form.facility.data
    if form.change_facility.data:

        # If valid facility
        if facility in topo.sites_by_facility:
            form.site.choices = _make_choices(topo.sites_by_facility[facility], True)
            form.site.data = ""
            form.resource_group.choices = [("", "-- Select a site first --")]
            form.resource_group.data = ""

        else:
            form.facility.data = ""
            form.site.choices = [("", "-- Select a facility first --")]
            form.site.data = ""
            form.resource_group.choices = [("", "-- Select a facility and site first --")]
            form.resource_group.data = ""

        return render_form()

    form.site.choices = _make_choices(topo.sites_by_facility[facility], True)
    site = form.site.data
    if form.change_site.data:

        # If valid site
        if site in topo.sites_by_facility[facility]:
            form.resource_group.choices = _make_choices(topo.resource_group_by_site[site], True)
            form.resource_group.data = ""

        else:
            form.site.choices = _make_choices(topo.sites_by_facility[facility], True)
            form.site.data = ""
            form.resource_group.choices = [("", "-- Select a site first --")]
            form.resource_group.data = ""

        return render_form()

    form.resource_group.choices = _make_choices(topo.resource_group_by_site[site], True)
    resource_group = form.resource_group.data
    if form.change_resource_group.data:

        if resource_group not in topo.resource_group_by_site[site]:
            form.resource_group.choices = _make_choices(topo.resource_group_by_site[site], True)
            form.resource_group.data = ""

        return render_form()

    if not form.validate_on_submit():
        return render_form()

    resources = sorted(topo.resources_by_resource_group[resource_group])

    filepath = "topology/" + topo.downtime_path_by_resource[resources[0]]
    # ^ filepath relative to the root of the topology repo checkout
    filename = os.path.basename(filepath)

    # Add github edit URLs or directory URLs for the repo, if we can.
    new_url = edit_url = site_dir_url = ""
    if github:
        site_dir_url = github_url("tree", os.path.dirname(filepath))
        if os.path.exists(os.path.join(global_data.topology_dir, topo.downtime_path_by_resource[resources[0]])):
            edit_url = github_url("edit", filepath)
        else:
            new_url = github_url("new", filepath)

    form.yamloutput.data = form.get_yaml(resources=resources,
                                         service_names_by_resource=topo.service_names_by_resource)

    return render_form(filepath=filepath, filename=filename,
                       edit_url=edit_url, site_dir_url=site_dir_url,
                       new_url=new_url)

def _make_choices(iterable, select_one=False):
    c = [(_fix_unicode(x), _fix_unicode(x)) for x in sorted(iterable)]
    if select_one:
        c.insert(0, ("", "-- Select one --"))
    return c


def get_filters_from_args(args) -> Filters:
    filters = Filters()
    def filter_value(filter_key):
        filter_value_key = filter_key + "_value"
        if filter_key in args:
            filter_value_str = args.get(filter_value_key, "")
            if filter_value_str == "0":
                return False
            elif filter_value_str == "1":
                return True
            else:
                raise InvalidArgumentsError("{0} must be 0 or 1".format(filter_value_key))
    filters.active = filter_value("active")
    filters.disable = filter_value("disable")
    filters.oasis = filter_value("oasis")

    if "gridtype" in args:
        gridtype_1, gridtype_2 = args.get("gridtype_1", ""), args.get("gridtype_2", "")
        if gridtype_1 == "on" and gridtype_2 == "on":
            pass
        elif gridtype_1 == "on":
            filters.grid_type = GRIDTYPE_1
        elif gridtype_2 == "on":
            filters.grid_type = GRIDTYPE_2
        else:
            raise InvalidArgumentsError("gridtype_1 or gridtype_2 or both must be \"on\"")
    if "service_hidden_value" in args:  # note no "service_hidden" args
        if args["service_hidden_value"] == "0":
            filters.service_hidden = False
        elif args["service_hidden_value"] == "1":
            filters.service_hidden = True
        else:
            raise InvalidArgumentsError("service_hidden_value must be 0 or 1")
    if "downtime_attrs_showpast" in args:
        # doesn't make sense for rgsummary but will be ignored anyway
        try:
            v = args["downtime_attrs_showpast"]
            if v == "all":
                filters.past_days = -1
            elif not v:
                filters.past_days = 0
            else:
                filters.past_days = int(args["downtime_attrs_showpast"])
        except ValueError:
            raise InvalidArgumentsError("downtime_attrs_showpast must be an integer, \"\", or \"all\"")
    if "has_wlcg" in args:
        filters.has_wlcg = True

    # 2 ways to filter by a key like "facility", "service", "sc", "site", etc.:
    # - either pass KEY_1=on, KEY_2=on, etc.
    # - pass KEY_sel[]=1, KEY_sel[]=2, etc. (multiple KEY_sel[] args).
    for filter_key, filter_list, description in [
        ("facility", filters.facility_id, "facility ID"),
        ("rg", filters.rg_id, "resource group ID"),
        ("service", filters.service_id, "service ID"),
        ("sc", filters.support_center_id, "support center ID"),
        ("site", filters.site_id, "site ID"),
        ("vo", filters.vo_id, "VO ID"),
        ("voown", filters.voown_id, "VO owner ID"),
    ]:
        if filter_key in args:
            pat = re.compile(r"{0}_(\d+)".format(filter_key))
            arg_sel = "{0}_sel[]".format(filter_key)
            for k, v in args.items():
                if k == arg_sel:
                    try:
                        filter_list.append(int(v))
                    except ValueError:
                        raise InvalidArgumentsError("{0}={1}: must be int".format(k,v))
                elif pat.match(k):
                    m = pat.match(k)
                    filter_list.append(int(m.group(1)))
            if not filter_list:
                raise InvalidArgumentsError("at least one {0} must be specified"
                                            " via the syntax <code>{1}_<b>ID</b>=on</code>"
                                            " or <code>{1}_sel[]=<b>ID</b></code>."
                                            " (These may be specified multiple times for multiple IDs.)"\
                                            .format(description, filter_key))

    if filters.voown_id:
        filters.populate_voown_name(global_data.get_vos_data().get_vo_id_to_name())

    return filters


def _get_xml_or_fail(getter_function, args):
    try:
        filters = get_filters_from_args(args)
    except InvalidArgumentsError as e:
        return Response("Invalid arguments: " + str(e), status=400)
    return Response(
        to_xml_bytes(getter_function(_get_authorized(), filters)),
        mimetype="text/xml"
    )


def _get_authorized():
    """
    Determine if the client is authorized

    returns: True if authorized, False otherwise
    """
    global app

    # Loop through looking for all of the creds
    for key, value in request.environ.items():
        if key.startswith('GRST_CRED_AURI_') and value.startswith("dn:"):

            # HTTP unquote the DN:
            client_dn = urllib.parse.unquote_plus(value)

            # Get list of authorized DNs
            authorized_dns = global_data.get_dns()

            # Authorized dns should be a set, or dict, that supports the "in"
            if client_dn[3:] in authorized_dns: # "dn:" is at the beginning of the DN
                if app and app.logger:
                    app.logger.info("Authorized %s", client_dn)
                return True
            else:
                if app and app.logger:
                    app.logger.debug("Rejected %s", client_dn)

    # If it gets here, then it is not authorized
    return default_authorized


if __name__ == '__main__':
    if "--auth" in sys.argv[1:]:
        default_authorized = True
    logging.basicConfig(level=logging.DEBUG)
    app.run(debug=True, use_reloader=True, port=9000)
else:
    root = logging.getLogger()
    root.addHandler(flask.logging.default_handler)<|MERGE_RESOLUTION|>--- conflicted
+++ resolved
@@ -309,19 +309,6 @@
     return _get_origin_scitoken_file()
 
 
-<<<<<<< HEAD
-=======
-@app.route("/cache/scitokens.conf")
-def cache_scitokens():
-    return _get_cache_scitoken_file()
-
-
-@app.route("/origin/scitokens.conf")
-def origin_scitokens():
-    return _get_origin_scitoken_file()
-
-
->>>>>>> 8e1c0d14
 @app.route("/cache/Authfile")
 @app.route("/stashcache/authfile")
 def authfile():
@@ -400,11 +387,7 @@
 def _get_cache_authfile(public_only):
     if not stashcache:
         return Response("Can't get authfile: stashcache module unavailable", status=503)
-<<<<<<< HEAD
-    cache_fqdn = request.args.get("cache_fqdn") if request.args.get("cache_fqdn") else request.args.get("fqdn")
-=======
     cache_fqdn = request.args.get("fqdn") if request.args.get("fqdn") else request.args.get("cache_fqdn")
->>>>>>> 8e1c0d14
     try:
         if public_only:
             generate_function = stashcache.generate_public_cache_authfile
@@ -467,11 +450,7 @@
         return Response("Can't get scitokens config: stashcache module unavailable", status=503)
 
     if not fqdn:
-<<<<<<< HEAD
-        return Response("FQDN of cache or origin server required in the 'cache_fqdn' or 'origin_fqdn' argument", status=400)
-=======
         return Response("FQDN of cache or origin server required in the 'fqdn' argument", status=400)
->>>>>>> 8e1c0d14
 
     try:
         scitoken_file = get_scitoken_function(fqdn)
@@ -821,7 +800,7 @@
     if "--auth" in sys.argv[1:]:
         default_authorized = True
     logging.basicConfig(level=logging.DEBUG)
-    app.run(debug=True, use_reloader=True, port=9000)
+    app.run(debug=True, use_reloader=True)
 else:
     root = logging.getLogger()
     root.addHandler(flask.logging.default_handler)