AppDescription: Various collaborations at Jefferson Lab will use the OSG primarily for Monte Carlo production.
CertificateOnly: false
Community: JLab explores the nature of matter with our Continuous Electron Beam Accelerator
  Facility and 4 experimental nuclear physics halls.
Contacts:
  Administrative Contact:
  - ID: 18c37e41b9a7336ff3a7a1793a72eca1b24467df
    Name: Thomas Britton
  - ID: 4f7ca518bcb0d22ace2497dbebaad8c1539056c3
    Name: Bryan Hess
  Security Contact:
  - ID: 18c37e41b9a7336ff3a7a1793a72eca1b24467df
    Name: Thomas Britton
  - ID: 4f7ca518bcb0d22ace2497dbebaad8c1539056c3
    Name: Bryan Hess
  - ID:  220f78ec71de1d727339a292bb91cb0bd52f9f61
    Name: Gregory D. Nowicki
  VO Manager:
  - ID: 18c37e41b9a7336ff3a7a1793a72eca1b24467df
    Name: Thomas Britton
  - ID: 4f7ca518bcb0d22ace2497dbebaad8c1539056c3
    Name: Bryan Hess
  - ID: 818acb7ebcd1865a17551799f0cfeb5256e0db20
    Name: Kurt Strosahl
ID: 99
LongName: Jefferson Lab
OASIS:
  Managers:
    - Name: Bryan Hess
      DNs:
      - /DC=org/DC=cilogon/C=US/O=Thomas Jefferson National Accelerator Facility/CN=Bryan Hess A6772321 
      ID: 4f7ca518bcb0d22ace2497dbebaad8c1539056c3
    - Name: Wesley Moore
      DNs:
      - /DC=org/DC=cilogon/C=US/O=Thomas Jefferson National Accelerator Facility/CN=Wesley Moore A21306551
      ID: ea9db644eb6f8632cf87fd2cbac8a6e393c21f71
  OASISRepoURLs:
  - http://hcc-cvmfs-repo.unl.edu:8000/cvmfs/jlab.osgstorage.org
  UseOASIS: true
Disable: false
FieldsOfScience:
  PrimaryFields:
  - National Laboratory
  SecondaryFields:
  - Multi-Science Community
  - Nuclear Physics
PrimaryURL: http://www.jlab.org/div_dept/cio/index.html
ReportingGroups:
- JLab
DataFederations:
  StashCache:
    Namespaces:
      /jlab:
        - PUBLIC
<<<<<<< HEAD
=======
      /eic:
        - PUBLIC
>>>>>>> 0840fb1d
    AllowedCaches:
      - ANY
    AllowedOrigins:
      - JLab-StashCache-Origin<|MERGE_RESOLUTION|>--- conflicted
+++ resolved
@@ -52,11 +52,8 @@
     Namespaces:
       /jlab:
         - PUBLIC
-<<<<<<< HEAD
-=======
       /eic:
         - PUBLIC
->>>>>>> 0840fb1d
     AllowedCaches:
       - ANY
     AllowedOrigins:
