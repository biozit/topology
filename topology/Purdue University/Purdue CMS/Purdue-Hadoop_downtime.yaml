- Class: SCHEDULED
  Description: |-
    During this downtime, critical high-availability fixes will be made to file system and OSG packages upgrade on worker and data nodes.

    Regards,
    Majid
  EndTime: Jun 8, 2016 07:55 +0000
  ID: 1004919
  ResourceName: Purdue-Hadoop-CE
  Services:
  - CE
  Severity: Outage
  StartTime: Jun 7, 2016 09:30 +0000
# ----------------------------------------------------------
- Class: SCHEDULED
  Description: |-
    During this downtime, critical high-availability fixes will be made to file system and OSG packages upgrade on worker and data nodes.

    Regards,
    Majid
  EndTime: Jun 8, 2016 07:55 +0000
  ID: 1004920
  ResourceName: Purdue-Hadoop-HT-PBS-CE
  Services:
  - CE
  Severity: Outage
  StartTime: Jun 7, 2016 09:30 +0000
# ----------------------------------------------------------
- Class: SCHEDULED
  Description: |-
    During this downtime, critical high-availability fixes will be made to file system and OSG packages upgrade on worker and data nodes.

    Regards,
    Majid
  EndTime: Jun 8, 2016 07:55 +0000
  ID: 1004921
  ResourceName: Purdue-Hadoop-HTCE
  Services:
  - CE
  Severity: Outage
  StartTime: Jun 7, 2016 09:30 +0000
# ----------------------------------------------------------
- Class: SCHEDULED
  Description: |-
    During this downtime, critical high-availability fixes will be made to file system and OSG packages upgrade on worker and data nodes.

    Regards,
    Majid
  EndTime: Jun 8, 2016 07:55 +0000
  ID: 1004922
  ResourceName: Purdue-Hadoop-SE
  Services:
  - SRMv2
  Severity: Outage
  StartTime: Jun 7, 2016 09:30 +0000
# ----------------------------------------------------------
- Class: SCHEDULED
  Description: |-
    During this downtime, critical high-availability fixes will be made to file system and OSG packages upgrade on worker and data nodes.

    Regards,
    Majid
  EndTime: Jun 8, 2016 07:00 +0000
  ID: 1004923
  ResourceName: Purdue-Hadoop-TestCE
  Services:
  - CE
  Severity: Outage
  StartTime: Jun 7, 2016 09:30 +0000
# ----------------------------------------------------------
- Class: SCHEDULED
  Description: |-
    Hi All,

    Our network group at Purdue will update the main router on Saturday from 9AM to 4PM, consequently will have network outage. All services will be unavailable during the outage.

    Regards,
    Majid
  EndTime: Sep 10, 2016 20:00 +0000
  ID: 1005025
  ResourceName: Purdue-Hadoop-CE
  Services:
  - CE
  Severity: Outage
  StartTime: Sep 10, 2016 13:00 +0000
# ----------------------------------------------------------
- Class: SCHEDULED
  Description: |-
    Hi All,

    Our network group at Purdue will update the main router on Saturday from 9AM to 4PM, consequently will have network outage. All services will be unavailable during the outage.

    Regards,
    Majid
  EndTime: Sep 10, 2016 20:00 +0000
  ID: 1005026
  ResourceName: Purdue-Hadoop-SE
  Services:
  - SRMv2
  Severity: Outage
  StartTime: Sep 10, 2016 13:00 +0000
# ----------------------------------------------------------
- Class: SCHEDULED
  Description: |-
    Hi All,

    Our network group at Purdue will update the main router on Saturday from 9AM to 4PM, consequently will have network outage. All services will be unavailable during the outage.

    Regards,
    Majid
  EndTime: Sep 10, 2016 20:00 +0000
  ID: 1005029
  ResourceName: US-Purdue BW
  Services:
  - net.perfSONAR.Bandwidth
  Severity: Outage
  StartTime: Sep 10, 2016 13:00 +0000
# ----------------------------------------------------------
- Class: SCHEDULED
  Description: |-
    Hi All,

    Our network group at Purdue will update the main router on Saturday from 9AM to 4PM, consequently will have network outage. All services will be unavailable during the outage.

    Regards,
    Majid
  EndTime: Sep 10, 2016 20:00 +0000
  ID: 1005030
  ResourceName: US-Purdue LT
  Services:
  - net.perfSONAR.Latency
  Severity: Outage
  StartTime: Sep 10, 2016 13:00 +0000
# ----------------------------------------------------------
- Class: SCHEDULED
  Description: |-
    Hi All,

    Our network group at Purdue will update the main router on Saturday from 9AM to 4PM, consequently will have network outage. All services will be unavailable during the outage.

    Regards,
    Majid
  EndTime: Sep 10, 2016 20:00 +0000
  ID: 1005038
  ResourceName: Purdue-Hadoop-HTCE
  Services:
  - CE
  Severity: Outage
  StartTime: Sep 10, 2016 13:00 +0000
# ----------------------------------------------------------
- Class: SCHEDULED
  Description: |-
    Hi,

    T2_US_Purdue will have a scheduled downtime to upgrade home file system on all clusters. Also, cvmfs/osg will be upgraded. During downtime, all resource will be unavailable.

    Regards,
    Majid
  EndTime: Sep 28, 2016 03:55 +0000
  ID: 1005050
  ResourceName: Purdue-Hadoop-SE
  Services:
  - SRMv2
  Severity: Outage
  StartTime: Sep 27, 2016 04:00 +0000
# ----------------------------------------------------------
- Class: SCHEDULED
  Description: |-
    Hi,

    T2_US_Purdue will have a scheduled downtime to upgrade home file system on all clusters. Also, cvmfs/osg will be upgraded. During downtime, all resource will be unavailable.

    Regards,
    Majid
  EndTime: Sep 28, 2016 03:55 +0000
  ID: 1005047
  ResourceName: Purdue-Hadoop-CE
  Services:
  - CE
  Severity: Outage
  StartTime: Sep 27, 2016 11:00 +0000
# ----------------------------------------------------------
- Class: SCHEDULED
  Description: |-
    Hi,

    T2_US_Purdue will have a scheduled downtime to upgrade home file system on all clusters. Also, cvmfs/osg will be upgraded. During downtime, all resource will be unavailable.

    Regards,
    Majid
  EndTime: Sep 28, 2016 03:55 +0000
  ID: 1005048
  ResourceName: Purdue-Hadoop-HT-PBS-CE
  Services:
  - CE
  Severity: Outage
  StartTime: Sep 27, 2016 11:00 +0000
# ----------------------------------------------------------
- Class: SCHEDULED
  Description: |-
    Hi,

    T2_US_Purdue will have a scheduled downtime to upgrade home file system on all clusters. Also, cvmfs/osg will be upgraded. During downtime, all resource will be unavailable.

    Regards,
    Majid
  EndTime: Sep 28, 2016 03:55 +0000
  ID: 1005049
  ResourceName: Purdue-Hadoop-HTCE
  Services:
  - CE
  Severity: Outage
  StartTime: Sep 27, 2016 11:00 +0000
# ----------------------------------------------------------
- Class: SCHEDULED
  Description: |-
    Hi All,

    T2_US_Purdue will be taken down for cluster maintenance beginning at Saturday, November 5th, 2016 at 8:00am. All resources will return to normal operations by Sunday, November 6th, 2016 at 11:59pm.

    During this time, Purdue all clusters and storage systems will have critical kernel security patches applied.

    Regards,
    Majid
  EndTime: Nov 7, 2016 04:55 +0000
  ID: 1005101
  ResourceName: Purdue-Hadoop-CE
  Services:
  - CE
  Severity: Outage
  StartTime: Nov 5, 2016 12:00 +0000
# ----------------------------------------------------------
- Class: SCHEDULED
  Description: |-
    Hi All,

    T2_US_Purdue will be taken down for cluster maintenance beginning at Saturday, November 5th, 2016 at 8:00am. All resources will return to normal operations by Sunday, November 6th, 2016 at 11:59pm.

    During this time, Purdue all clusters and storage systems will have critical kernel security patches applied.

    Regards,
    Majid
  EndTime: Nov 7, 2016 04:55 +0000
  ID: 1005102
  ResourceName: Purdue-Hadoop-HT-PBS-CE
  Services:
  - CE
  Severity: Outage
  StartTime: Nov 5, 2016 12:00 +0000
# ----------------------------------------------------------
- Class: SCHEDULED
  Description: |-
    Hi All,

    T2_US_Purdue will be taken down for cluster maintenance beginning at Saturday, November 5th, 2016 at 8:00am. All resources will return to normal operations by Sunday, November 6th, 2016 at 11:59pm.

    During this time, Purdue all clusters and storage systems will have critical kernel security patches applied.

    Regards,
    Majid
  EndTime: Nov 7, 2016 04:55 +0000
  ID: 1005103
  ResourceName: Purdue-Hadoop-HTCE
  Services:
  - CE
  Severity: Outage
  StartTime: Nov 5, 2016 12:00 +0000
# ----------------------------------------------------------
- Class: SCHEDULED
  Description: |-
    Hi All,

    T2_US_Purdue will be taken down for cluster maintenance beginning at Saturday, November 5th, 2016 at 8:00am. All resources will return to normal operations by Sunday, November 6th, 2016 at 11:59pm.

    During this time, Purdue all clusters and storage systems will have critical kernel security patches applied.

    Regards,
    Majid
  EndTime: Nov 7, 2016 04:55 +0000
  ID: 1005104
  ResourceName: Purdue-Hadoop-SE
  Services:
  - SRMv2
  Severity: Outage
  StartTime: Nov 5, 2016 12:00 +0000
# ----------------------------------------------------------
- Class: SCHEDULED
  Description: |-
    The Purdue Tier-2 site will have a scheduled downtime on Saturday,
    January 14th, from 8:00 AM to 12:00 PM EST.  During the downtime, code
    will be upgraded on the router that serves the CMS cluster.

    CMS resources will be unavailable for use during the downtime period.
    We will update you once the maintenance is complete.


    Majid
  EndTime: Jan 14, 2017 17:00 +0000
  ID: 1005177
  ResourceName: Purdue-Hadoop-CE
  Services:
  - CE
  Severity: Outage
  StartTime: Jan 14, 2017 13:00 +0000
# ----------------------------------------------------------
- Class: SCHEDULED
  Description: |-
    The Purdue Tier-2 site will have a scheduled downtime on Saturday,
    January 14th, from 8:00 AM to 12:00 PM EST.  During the downtime, code
    will be upgraded on the router that serves the CMS cluster.

    CMS resources will be unavailable for use during the downtime period.
    We will update you once the maintenance is complete.


    Majid
  EndTime: Jan 14, 2017 17:00 +0000
  ID: 1005178
  ResourceName: Purdue-Hadoop-HT-PBS-CE
  Services:
  - CE
  Severity: Outage
  StartTime: Jan 14, 2017 13:00 +0000
# ----------------------------------------------------------
- Class: SCHEDULED
  Description: |-
    The Purdue Tier-2 site will have a scheduled downtime on Saturday,
    January 14th, from 8:00 AM to 12:00 PM EST.  During the downtime, code
    will be upgraded on the router that serves the CMS cluster.

    CMS resources will be unavailable for use during the downtime period.
    We will update you once the maintenance is complete.


    Majid
  EndTime: Jan 14, 2017 17:00 +0000
  ID: 1005179
  ResourceName: Purdue-Hadoop-HTCE
  Services:
  - CE
  Severity: Outage
  StartTime: Jan 14, 2017 13:00 +0000
# ----------------------------------------------------------
- Class: SCHEDULED
  Description: |-
    The Purdue Tier-2 site will have a scheduled downtime on Saturday,
    January 14th, from 8:00 AM to 12:00 PM EST.  During the downtime, code
    will be upgraded on the router that serves the CMS cluster.

    CMS resources will be unavailable for use during the downtime period.
    We will update you once the maintenance is complete.


    Majid
  EndTime: Jan 14, 2017 17:00 +0000
  ID: 1005180
  ResourceName: Purdue-Hadoop-SE
  Services:
  - SRMv2
  Severity: Outage
  StartTime: Jan 14, 2017 13:00 +0000
# ----------------------------------------------------------
- Class: SCHEDULED
  Description: |-
    The Purdue Tier-2 site will have a scheduled downtime on Saturday,
    January 14th, from 8:00 AM to 12:00 PM EST.  During the downtime, code
    will be upgraded on the router that serves the CMS cluster.

    CMS resources will be unavailable for use during the downtime period.
    We will update you once the maintenance is complete.


    Majid
  EndTime: Jan 14, 2017 17:00 +0000
  ID: 1005181
  ResourceName: Purdue-Hadoop-SE-Gridftp
  Services:
  - GridFtp
  Severity: Outage
  StartTime: Jan 14, 2017 13:00 +0000
# ----------------------------------------------------------
- Class: UNSCHEDULED
  Description: T2_US_Purdue is down due to a loss of power in the campus datacenter.
  EndTime: Jul 20, 2017 23:00 +0000
  ID: 1005370
  ResourceName: Purdue-Hadoop-SE-Gridftp
  Services:
  - GridFtp
  Severity: Outage
  StartTime: Jul 20, 2017 16:00 +0000
# ----------------------------------------------------------
- Class: UNSCHEDULED
  Description: T2_US_Purdue is down due to a loss of power in the campus datacenter.
  EndTime: Jul 20, 2017 23:00 +0000
  ID: 1005374
  ResourceName: Purdue-Hadoop-HT-PBS-CE
  Services:
  - CE
  Severity: Outage
  StartTime: Jul 20, 2017 16:00 +0000
# ----------------------------------------------------------
- Class: SCHEDULED
  Description: |-
    We will be upgrading the kernel on the Storage Element (hadoop namenodes).  During this upgrade, Purdue CMS T-2 resources will be unavailable.

    Once this work has been completed, we will notify you that all resources have been returned to service.

    Majid
  EndTime: Nov 6, 2017 17:00 -0500
  ID: 1005485
  ResourceName: Purdue-Hadoop-CE
  Services:
  - CE
  Severity: Outage
  StartTime: Nov 6, 2017 08:00 -0500
# ----------------------------------------------------------
- Class: SCHEDULED
  Description: |-
    We will be upgrading the kernel on the Storage Element (hadoop namenodes).  During this upgrade, Purdue CMS T-2 resources will be unavailable.

    Once this work has been completed, we will notify you that all resources have been returned to service.

    Majid
  EndTime: Nov 6, 2017 22:00 +0000
  ID: 1005486
  ResourceName: Purdue-Hadoop-SE-Gridftp
  Services:
  - GridFtp
  Severity: Outage
  StartTime: Nov 6, 2017 13:00 +0000
# ----------------------------------------------------------
- Class: SCHEDULED
  Description: |-
    We will be upgrading the kernel on the Storage Element (hadoop namenodes).  During this upgrade, Purdue CMS T-2 resources will be unavailable.

    Once this work has been completed, we will notify you that all resources have been returned to service.

    Majid
  EndTime: Nov 6, 2017 22:00 +0000
  ID: 1005487
  ResourceName: Purdue-Hadoop-HT-PBS-CE
  Services:
  - CE
  Severity: Outage
  StartTime: Nov 6, 2017 13:00 +0000
# ----------------------------------------------------------
- Class: SCHEDULED
  Description: |-
    We need to fix the problem of hadoop-osg.rcac.purdue.edu


    Regards,
    Majid
  EndTime: Nov 29, 2017 15:15 +0000
  ID: 1005513
  ResourceName: Purdue-Hadoop-CE
  Services:
  - CE
  Severity: Outage
  StartTime: Nov 29, 2017 14:00 +0000
# ----------------------------------------------------------
- Class: UNSCHEDULED
  Description: There was a site-wide power outage on Saturday night at Purdue, which
    disrupted all central services. We do not currently have an estimate of when services
    will be restored.
  EndTime: Mar 26, 2018 16:00 +0000
  ID: 1005631
  ResourceName: Purdue-Hadoop-SE-Gridftp
  Services:
  - GridFtp
  Severity: Outage
  StartTime: Mar 26, 2018 01:00 +0000
# ----------------------------------------------------------
- Class: SCHEDULED
  Description: |-
    this is a test cluster. testing if I can make the resource downtime.

    Majid
  EndTime: Apr 10, 2018 21:00 +0000
  ID: 1005647
  ResourceName: Purdue-Hadoop-HT-PBS-CE
  Services:
  - CE
  Severity: Outage
  StartTime: Apr 10, 2018 16:00 +0000
# ----------------------------------------------------------
- Class: SCHEDULED
  ID: 1005700
  Description: Cooling and network maintenance
  Severity: Outage
  StartTime: Aug 2, 2018 06:00 -0400
  EndTime: Aug 2, 2018 23:59 -0400
  CreatedTime: Jul 25, 2018 12:00 -0500
  ResourceName: Purdue-Hadoop-CE
  Services:
    - CE
# ----------------------------------------------------------
- Class: SCHEDULED
  ID: 1005701
  Description: Cooling and network maintenance
  Severity: Outage
  StartTime: Aug 2, 2018 06:00 -0400
  EndTime: Aug 2, 2018 23:59 -0400
  CreatedTime: Jul 25, 2018 12:00 -0500
  ResourceName: Purdue-Hadoop-SE
  Services:
    - SRMv2
# ----------------------------------------------------------
- Class: SCHEDULED
  ID: 1005705
  Description: Cooling and network maintenance
  Severity: Outage
  StartTime: Aug 2, 2018 06:00 -0400
  EndTime: Aug 2, 2018 23:59 -0400
  CreatedTime: Aug 1, 2018 10:00 -0500
  ResourceName: Purdue-Hadoop-SE-Gridftp
  Services:
    - GridFtp
# ----------------------------------------------------------
- Class: SCHEDULED
  ID: 67255438
  Description: We are upgrading hadoop to OSG 3.4
  Severity: Outage
  StartTime: Nov 14, 2018 13:00 +0000
  EndTime: Nov 15, 2018 03:00 +0000
  CreatedTime: Nov 08, 2018 19:05 +0000
  ResourceName: Purdue-Hadoop-CE
  Services:
  - CE
# ---------------------------------------------------------
- Class: UNSCHEDULED
  ID: 103596818
  Description: 'WAN router maintenance '
  Severity: Outage
  StartTime: Dec 21, 2018 04:00 +0000
  EndTime: Dec 21, 2018 07:00 +0000
  CreatedTime: Dec 20, 2018 20:34 +0000
  ResourceName: Purdue-Hadoop-CE
  Services:
  - CE
# ---------------------------------------------------------
- Class: SCHEDULED
<<<<<<< HEAD
  ID: 127780655
=======
  ID: 127780184
>>>>>>> 7263446e
  Description: 'The resource will be down for emergency maintenance ( kernel update
    ) '
  Severity: Outage
  StartTime: Jan 22, 2019 13:00 +0000
  EndTime: Jan 22, 2019 20:00 +0000
<<<<<<< HEAD
  CreatedTime: Jan 17, 2019 20:21 +0000
  ResourceName: Purdue-Hadoop-CE
  Services:
  - CE
=======
  CreatedTime: Jan 17, 2019 20:20 +0000
  ResourceName: Purdue-Hadoop-SE-Gridftp
  Services:
  - GridFtp
>>>>>>> 7263446e
# ---------------------------------------------------------<|MERGE_RESOLUTION|>--- conflicted
+++ resolved
@@ -540,25 +540,26 @@
   - CE
 # ---------------------------------------------------------
 - Class: SCHEDULED
-<<<<<<< HEAD
   ID: 127780655
-=======
-  ID: 127780184
->>>>>>> 7263446e
   Description: 'The resource will be down for emergency maintenance ( kernel update
     ) '
   Severity: Outage
   StartTime: Jan 22, 2019 13:00 +0000
   EndTime: Jan 22, 2019 20:00 +0000
-<<<<<<< HEAD
   CreatedTime: Jan 17, 2019 20:21 +0000
   ResourceName: Purdue-Hadoop-CE
   Services:
   - CE
-=======
+# ---------------------------------------------------------
+- Class: SCHEDULED
+  ID: 127780184
+  Description: 'The resource will be down for emergency maintenance ( kernel update
+    ) '
+  Severity: Outage
+  StartTime: Jan 22, 2019 13:00 +0000
+  EndTime: Jan 22, 2019 20:00 +0000
   CreatedTime: Jan 17, 2019 20:20 +0000
   ResourceName: Purdue-Hadoop-SE-Gridftp
   Services:
   - GridFtp
->>>>>>> 7263446e
 # ---------------------------------------------------------