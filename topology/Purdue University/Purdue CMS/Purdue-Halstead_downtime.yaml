--- conflicted
+++ resolved
@@ -59,11 +59,8 @@
   Severity: Outage
   StartTime: Sep 6, 2018 08:00 -0400
   EndTime: Sep 6, 2018 17:59 -0400
-<<<<<<< HEAD
   CreatedTime: Sep 4, 2018 15:40 -0400
-=======
   CreatedTime: Sep 5, 2018 15:25 -0400
->>>>>>> 7724cbec
   ResourceName: Purdue-Halstead
   Services:
     - CE