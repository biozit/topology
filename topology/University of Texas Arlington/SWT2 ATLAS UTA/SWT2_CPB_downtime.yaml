--- conflicted
+++ resolved
@@ -634,25 +634,24 @@
   - net.perfSONAR.Latency
 # ---------------------------------------------------------
 - Class: UNSCHEDULED
-<<<<<<< HEAD
   ID: 785753064
-=======
-  ID: 785762402
->>>>>>> 5446ffff
   Description: loss of cooling in the machine room
   Severity: Outage
   StartTime: Feb 17, 2021 14:00 +0000
   EndTime: Feb 18, 2021 06:00 +0000
-<<<<<<< HEAD
   CreatedTime: Feb 17, 2021 15:21 +0000
   ResourceName: SWT2_CPB
   Services:
   - CE
   - GridFtp
-=======
+# ---------------------------------------------------------
+- Class: UNSCHEDULED
+  ID: 785762402
+  Description: loss of cooling in the machine room
+  Severity: Outage
+  StartTime: Feb 17, 2021 14:00 +0000
+  EndTime: Feb 18, 2021 06:00 +0000
   CreatedTime: Feb 17, 2021 15:37 +0000
   ResourceName: SWT2_CPB_SE
   Services:
-  - SRMv2
->>>>>>> 5446ffff
-# ---------------------------------------------------------
+  - SRMv2